--- conflicted
+++ resolved
@@ -9,15 +9,10 @@
 name = "es"
 
 [dependencies]
-alphonse-api = { path="../../api", optional=false }
+alphonse-api = { path = "../../api", optional = false }
 anyhow = "1.0"
 chrono = "0.4"
 crossbeam-channel = "0.5"
-<<<<<<< HEAD
-elasticsearch = { version="7.12.1-alpha.1", features=["rustls-tls"] }
-serde_json = "1.0"
-tokio = { version="1", features=["macros", "net", "rt-multi-thread", "time"] }
-=======
 elasticsearch = { version = "7.12.1-alpha.1", features = ["rustls-tls"] }
 serde_json = "1.0"
 tokio = { version = "1", features = [
@@ -25,5 +20,4 @@
 	"net",
 	"rt-multi-thread",
 	"time",
-] }
->>>>>>> a7e92025
+] }