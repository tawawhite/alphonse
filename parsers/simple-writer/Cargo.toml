--- conflicted
+++ resolved
@@ -10,18 +10,13 @@
 
 [dependencies]
 anyhow = "1.0"
-alphonse-api = { path="../../api", optional=false }
+alphonse-api = { path = "../../api", optional = false }
 chrono = "0.4"
 crossbeam-channel = "0.5"
-<<<<<<< HEAD
-elasticsearch = { version="7.12.1-alpha.1", features=["rustls-tls"], optional=true }
-tokio = { version="1", optional=true, features=["net", "time"] }
-=======
 elasticsearch = { version = "7.12.1-alpha.1", features = [
 	"rustls-tls",
 ], optional = true }
 tokio = { version = "1", features = ["fs", "net", "time"] }
->>>>>>> a7e92025
 fnv = "1.0"
 nix = "0.22"
 once_cell = "1.6"
