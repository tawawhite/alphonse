[package]
name = "alphonse"
version = "0.1.0"
authors = ["Jack Liar"]
edition = "2018"

[dependencies]
alphonse-api = { path="../api", optional=false }
anyhow = "1.0"
# arc-swap = "1.1"
clap = "2.33"
crossbeam-channel = "0.5"
chrono = "0.4"
dashmap = { version="4.0", features=["raw-api"] }
dynamic_reload = "0.4"
<<<<<<< HEAD
elasticsearch = { version="7.12.1-alpha.1", features=["rustls-tls"] }
=======
elasticsearch = { version = "7.12.1-alpha.1", features = ["rustls-tls"] }
>>>>>>> a7e92025
fnv = "1.0"
hostname = "0.3"
hyperscan = { version="0.2", features=["static"] }
libc = "0.2"
once_cell = "1.8"
rayon = "1.5"
serde = { version="1.0", features=["rc"] }
serde_json = "1.0"
signal-hook = "0.3"
<<<<<<< HEAD
strum = { version="0.21.0", features=["derive"] }
tokio = { version="1", features=["macros", "net", "rt-multi-thread", "time"] }
=======
strum = { version = "0.21.0", features = ["derive"] }
tokio = { version = "1", features = [
	"macros",
	"net",
	"rt-multi-thread",
	"time",
] }
>>>>>>> a7e92025
yaml-rust = ">=0.4.1"

[features]
arkime = ["alphonse-api/arkime"]
default = ["arkime", "heuristic-mpls", "use-mimalloc"]
heuristic-mpls = []
use-tcmalloc = ["alphonse-api/tcmalloc"]
use-mimalloc = ["alphonse-api/mimalloc"]<|MERGE_RESOLUTION|>--- conflicted
+++ resolved
@@ -5,32 +5,24 @@
 edition = "2018"
 
 [dependencies]
-alphonse-api = { path="../api", optional=false }
+alphonse-api = { path = "../api", optional = false }
 anyhow = "1.0"
 # arc-swap = "1.1"
 clap = "2.33"
 crossbeam-channel = "0.5"
 chrono = "0.4"
-dashmap = { version="4.0", features=["raw-api"] }
+dashmap = { version = "4.0", features = ["raw-api"] }
 dynamic_reload = "0.4"
-<<<<<<< HEAD
-elasticsearch = { version="7.12.1-alpha.1", features=["rustls-tls"] }
-=======
 elasticsearch = { version = "7.12.1-alpha.1", features = ["rustls-tls"] }
->>>>>>> a7e92025
 fnv = "1.0"
 hostname = "0.3"
-hyperscan = { version="0.2", features=["static"] }
+hyperscan = { version = "0.2", features = ["static"] }
 libc = "0.2"
 once_cell = "1.8"
 rayon = "1.5"
-serde = { version="1.0", features=["rc"] }
+serde = { version = "1.0", features = ["rc"] }
 serde_json = "1.0"
 signal-hook = "0.3"
-<<<<<<< HEAD
-strum = { version="0.21.0", features=["derive"] }
-tokio = { version="1", features=["macros", "net", "rt-multi-thread", "time"] }
-=======
 strum = { version = "0.21.0", features = ["derive"] }
 tokio = { version = "1", features = [
 	"macros",
@@ -38,7 +30,6 @@
 	"rt-multi-thread",
 	"time",
 ] }
->>>>>>> a7e92025
 yaml-rust = ">=0.4.1"
 
 [features]
